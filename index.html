<!DOCTYPE html>
<html lang="en">
<head>
    <meta charset="UTF-8">
    <meta name="viewport" content="width=device-width, initial-scale=1.0">
    <title>Our Kitchen Chronicles</title>
    <link rel="stylesheet" href="styles.css">
    <link rel="stylesheet" href="styles/main.css">
    <link rel="stylesheet" href="https://cdnjs.cloudflare.com/ajax/libs/font-awesome/5.15.3/css/all.min.css">
    
    
    <!-- Favicon for browsers -->
    <link rel="icon" type="image/png" sizes="32x32" href="img/icon/wooden-spoon-32.png">
    <link rel="icon" type="image/png" sizes="16x16" href="img/icon/wooden-spoon-16.png">

    <!-- Icon for Android Chrome -->
    <link rel="manifest" href="/My-Cook-Book/site.webmanifest.json">

    <!-- Icon for iOS -->
    <link rel="apple-touch-icon" sizes="128x128" href="img/icon/wooden-spoon-16.png">
    
    <script defer src="js/navigation-script.js"></script>
    <script defer src="js/recipe-data.js"></script>
    <script defer src="js/featured-recipes.js"></script>

</head>
<<<<<<< HEAD
<body>
    <div class="header-container">
        <a href="index.html">
            <div class="logo">
              Our Kitchen Chronicles
            </div>
        </a>
=======
<body class = "home-page">
    <header class="header-container">
        <div class="logo">
          Our Kitchen Chronicles
        </div>
>>>>>>> da1211a8
        <button class="nav-toggle" aria-label="Toggle navigation">
            <span class="hamburger"></span>
        </button>
        <div class="nav-search-container">
            <nav>
                <ul>
                    <li><a href="./index.html">Home</a></li>
                    <li><a href="./pages/categories.html">Recipes</a></li>
                    <li><a href="#meal-planner">Meal Planner</a></li>
                    <li><a href="./pages/propose-recipe.html">Propose a Recipe</a></li>
                </ul>
            </nav>
            <div class="search-bar header-search">
                <form class="search-form" action="#" method="get">
                <input type="text" class="search-input" placeholder="Search recipes...">
                <button type="submit" class="search-button">
                    <i class="icon-search">🔍</i>
                </button>
                </form>
            </div>
        </div>
        
    </header>

    <main>
        <section class="hero">
            <h1>Our Kitchen Chronicles</h1>
            <p>Discover homemade goodness in every bite</p>
        </section>

        <section class="quick-links">
            <h2>Explore Recipes</h2>
            <div class="category-jars">
                <a href="pages/categories.html#appetizers" class="category-jar">
                    <div class="jar-img" style="background-image: url('img/category-jars/optimized/appetizers.jpg');"></div>
                    <span>Appetizers</span>
                </a>
                <a href="pages/categories.html#main-courses" class="category-jar">
                    <div class="jar-img" style="background-image: url('img/category-jars/optimized/main-course.webp');"></div>
                    <span>Main Courses</span>
                </a>
                <a href="pages/categories.html#side-dishes" class="category-jar">
                    <div class="jar-img" style="background-image: url('img/category-jars/optimized/side-dishes.jpg');"></div>
                    <span>Side Dishes</span>
                </a>
                <a href="pages/categories.html#soups-stews" class="category-jar">
                    <div class="jar-img" style="background-image: url('img/category-jars/optimized/soups&stews.jpg');"></div>
                    <span>Soups & Stews</span>
                </a>
                <a href="pages/categories.html#salads" class="category-jar">
                    <div class="jar-img" style="background-image: url('img/category-jars/optimized/salad.jpg');"></div>
                    <span>Salads</span>
                </a>
                <a href="pages/categories.html#desserts" class="category-jar">
                    <div class="jar-img" style="background-image: url('img/category-jars/optimized/dessert.jpg');"></div>
                    <span>Desserts</span>
                </a>
                <a href="pages/categories.html#breakfast-brunch" class="category-jar">
                    <div class="jar-img" style="background-image: url('img/category-jars/optimized/breakfast.jpeg');"></div>
                    <span>Breakfast & Brunch</span>
                </a>
                <a href="pages/categories.html#snacks" class="category-jar">
                    <div class="jar-img" style="background-image: url('img/category-jars/optimized/snacks.jpg');"></div>
                    <span>Snacks</span>
                </a>
                <a href="pages/categories.html#beverages" class="category-jar">
                    <div class="jar-img" style="background-image: url('img/category-jars/optimized/beverages.jpg');"></div>
                    <span>Beverages</span>
                </a>
                <!-- Add more category jars as needed -->

            </div>
        </section>
        
        <section class="featured-recipes">
            <h2>Featured Recipes</h2>
            <div id="featured-recipes-grid" class="favorites-grid">
                <!-- Featured recipes will be dynamically inserted here -->
            </div>
        </section>


    </main>

    <div class="quote-section">
        <blockquote>
            "Cooking is like painting or writing a song. Just as there are only so many notes or colors, there are only so many flavors—it's how you combine them that sets you apart."
        </blockquote>
        <cite>– Wolfgang Puck</cite>
    </div>

    <footer>
        <p>&copy; 2024 Our Kitchen Chronicles. All rights reserved.</p>
        <a id="icon-attribute" href="https://www.flaticon.com/free-icons/spoon" title="spoon icons">Spoon icons created by Freepik - Flaticon</a>
    </footer>

    
</body>
</html><|MERGE_RESOLUTION|>--- conflicted
+++ resolved
@@ -24,21 +24,13 @@
     <script defer src="js/featured-recipes.js"></script>
 
 </head>
-<<<<<<< HEAD
-<body>
+<body class = "home-page">
     <div class="header-container">
         <a href="index.html">
             <div class="logo">
               Our Kitchen Chronicles
             </div>
         </a>
-=======
-<body class = "home-page">
-    <header class="header-container">
-        <div class="logo">
-          Our Kitchen Chronicles
-        </div>
->>>>>>> da1211a8
         <button class="nav-toggle" aria-label="Toggle navigation">
             <span class="hamburger"></span>
         </button>
